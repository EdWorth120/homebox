--- conflicted
+++ resolved
@@ -12,15 +12,6 @@
 
 // HandleMaintenanceLogGet godoc
 //
-<<<<<<< HEAD
-//	@Summary	Get Maintenance Log
-//	@Tags		Item Maintenance
-//	@Produce	json
-//	@Param		filters	query	repo.MaintenanceFilters	false	"which maintenance to retrieve"
-//	@Success	200		{array}	repo.MaintenanceEntryWithDetails[]
-//	@Router		/v1/items/{id}/maintenance [GET]
-//	@Security	Bearer
-=======
 //	@Summary  Get Maintenance Log
 //	@Tags     Item Maintenance
 //	@Produce  json
@@ -29,7 +20,6 @@
 //	@Success  200       {array} repo.MaintenanceEntryWithDetails[]
 //	@Router   /v1/items/{id}/maintenance [GET]
 //	@Security Bearer
->>>>>>> a7d61889
 func (ctrl *V1Controller) HandleMaintenanceLogGet() errchain.HandlerFunc {
 	fn := func(r *http.Request, ID uuid.UUID, filters repo.MaintenanceFilters) ([]repo.MaintenanceEntryWithDetails, error) {
 		auth := services.NewContext(r.Context())
@@ -41,15 +31,6 @@
 
 // HandleMaintenanceEntryCreate godoc
 //
-<<<<<<< HEAD
-//	@Summary	Create Maintenance Entry
-//	@Tags		Item Maintenance
-//	@Produce	json
-//	@Param		payload	body		repo.MaintenanceEntryCreate	true	"Entry Data"
-//	@Success	201		{object}	repo.MaintenanceEntry
-//	@Router		/v1/items/{id}/maintenance [POST]
-//	@Security	Bearer
-=======
 //	@Summary  Create Maintenance Entry
 //	@Tags     Item Maintenance
 //	@Produce  json
@@ -58,7 +39,6 @@
 //	@Success  201     {object} repo.MaintenanceEntry
 //	@Router   /v1/items/{id}/maintenance [POST]
 //	@Security Bearer
->>>>>>> a7d61889
 func (ctrl *V1Controller) HandleMaintenanceEntryCreate() errchain.HandlerFunc {
 	fn := func(r *http.Request, itemID uuid.UUID, body repo.MaintenanceEntryCreate) (repo.MaintenanceEntry, error) {
 		auth := services.NewContext(r.Context())

--- conflicted
+++ resolved
@@ -83,16 +83,6 @@
 
 // HandlerNotifierTest godoc
 //
-<<<<<<< HEAD
-//	@Summary	Test Notifier
-//	@Tags		Notifiers
-//	@Produce	json
-//	@Param		id	path	string	true	"Notifier ID"
-//	@Param		url	query	string	true	"URL"
-//	@Success	204
-//	@Router		/v1/notifiers/test [POST]
-//	@Security	Bearer
-=======
 //	@Summary  Test Notifier
 //	@Tags     Notifiers
 //	@Produce  json
@@ -100,7 +90,6 @@
 //	@Success  204
 //	@Router   /v1/notifiers/test [POST]
 //	@Security Bearer
->>>>>>> a7d61889
 func (ctrl *V1Controller) HandlerNotifierTest() errchain.HandlerFunc {
 	type body struct {
 		URL string `json:"url" validate:"required"`

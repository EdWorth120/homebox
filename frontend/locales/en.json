--- conflicted
+++ resolved
@@ -65,15 +65,9 @@
             "create_modal": {
                 "item_description": "Item Description",
                 "item_name": "Item Name",
-<<<<<<< HEAD
-                "item_quantity": "Item Quantity",
-                "photo_button": "Photo 📷",
-                "title": "Create Item"
-=======
                 "item_photo": "Item Photo 📷",
                 "title": "Create Item",
                 "upload_photos": "Upload Photos"
->>>>>>> f1c9aab9
             },
             "view": {
                 "selectable": {
